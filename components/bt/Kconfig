menu Bluetooth


config BT_ENABLED
    bool "Bluetooth"
    help
        Select this option to enable Bluetooth and show the submenu with Bluetooth configuration choices.

menu "Bluetooth controller"
    visible if BT_ENABLED

choice BTDM_CONTROLLER_MODE
    prompt "Bluetooth controller mode (BR/EDR/BLE/DUALMODE)"
    depends on BT_ENABLED
    help
        Specify the bluetooth controller mode (BR/EDR, BLE or dual mode).

config BTDM_CONTROLLER_MODE_BLE_ONLY
    bool "BLE Only"

config BTDM_CONTROLLER_MODE_BR_EDR_ONLY
    bool "BR/EDR Only"

config BTDM_CONTROLLER_MODE_BTDM
    bool "Bluetooth Dual Mode"

endchoice

config BTDM_CONTROLLER_BLE_MAX_CONN
    int "BLE Max Connections"
    depends on BTDM_CONTROLLER_MODE_BLE_ONLY || BTDM_CONTROLLER_MODE_BTDM
    default 3
    range 1 9
    help
        BLE maximum connections of bluetooth controller.
        Each connection uses 1KB static DRAM whenever the BT controller is enabled.

config BTDM_CONTROLLER_BR_EDR_MAX_ACL_CONN
    int "BR/EDR ACL Max Connections"
    depends on BTDM_CONTROLLER_MODE_BR_EDR_ONLY || BTDM_CONTROLLER_MODE_BTDM
    default 2
    range 1 7
    help
        BR/EDR ACL maximum connections of bluetooth controller. 
        Each connection uses 1.2KB static DRAM whenever the BT controller is enabled.

config BTDM_CONTROLLER_BR_EDR_MAX_SYNC_CONN
    int "BR/EDR Sync(SCO/eSCO) Max Connections"
    depends on BTDM_CONTROLLER_MODE_BR_EDR_ONLY || BTDM_CONTROLLER_MODE_BTDM
    default 0
    range 0 3
    help
        BR/EDR Synchronize maximum connections of bluetooth controller.
        Each connection uses 2KB static DRAM whenever the BT controller is enabled.

config BTDM_CONTROLLER_BLE_MAX_CONN_EFF
    int
    default BTDM_CONTROLLER_BLE_MAX_CONN if BTDM_CONTROLLER_MODE_BLE_ONLY || BTDM_CONTROLLER_MODE_BTDM
    default 0

config BTDM_CONTROLLER_BR_EDR_MAX_ACL_CONN_EFF
    int
    default BTDM_CONTROLLER_BR_EDR_MAX_ACL_CONN if BTDM_CONTROLLER_MODE_BR_EDR_ONLY || BTDM_CONTROLLER_MODE_BTDM
    default 0

config BTDM_CONTROLLER_BR_EDR_MAX_SYNC_CONN_EFF
    int
    default BTDM_CONTROLLER_BR_EDR_MAX_SYNC_CONN if BTDM_CONTROLLER_MODE_BR_EDR_ONLY || BTDM_CONTROLLER_MODE_BTDM
    default 0

choice BTDM_CONTROLLER_PINNED_TO_CORE_CHOICE
    prompt "The cpu core which bluetooth controller run"
    depends on BT_ENABLED && !FREERTOS_UNICORE
    help
        Specify the cpu core to run bluetooth controller.
        Can not specify no-affinity.

config BTDM_CONTROLLER_PINNED_TO_CORE_0
    bool "Core 0 (PRO CPU)"
config BTDM_CONTROLLER_PINNED_TO_CORE_1
    bool "Core 1 (APP CPU)"
    depends on !FREERTOS_UNICORE
endchoice

config BTDM_CONTROLLER_PINNED_TO_CORE
    int
    default 0 if BTDM_CONTROLLER_PINNED_TO_CORE_0
    default 1 if BTDM_CONTROLLER_PINNED_TO_CORE_1
    default 0

choice BTDM_CONTROLLER_HCI_MODE_CHOICE
    prompt "HCI mode"
    depends on BT_ENABLED
    help
        Speicify HCI mode as VHCI or UART(H4)

config BTDM_CONTROLLER_HCI_MODE_VHCI
    bool "VHCI"
    help
        Normal option. Mostly, choose this VHCI when bluetooth host run on ESP32, too.

config BTDM_CONTROLLER_HCI_MODE_UART_H4
    bool "UART(H4)"
    help
        If use external bluetooth host which run on other hardware and use UART as the HCI interface,
        choose this option.
endchoice

menu "HCI UART(H4) Options"
    visible if BTDM_CONTROLLER_HCI_MODE_UART_H4

config BT_HCI_UART_NO
    int "UART Number for HCI"
    depends on BTDM_CONTROLLER_HCI_MODE_UART_H4
    range 1 2
    default 1
    help
        Uart number for HCI. The available uart is UART1 and UART2.

config BT_HCI_UART_BAUDRATE
    int "UART Baudrate for HCI"
    depends on BTDM_CONTROLLER_HCI_MODE_UART_H4
    range 115200 921600
    default 921600
    help
        UART Baudrate for HCI. Please use standard baudrate.
endmenu

menu "MODEM SLEEP Options"
    visible if BT_ENABLED

config BTDM_CONTROLLER_MODEM_SLEEP
    bool "Bluetooth modem sleep"
    depends on BT_ENABLED
    default n
    help
        Enable/disable bluetooth controller low power mode.
        Note that currently there is problem in the combination use of bluetooth modem sleep and Dynamic Frequency Scaling(DFS). So do not enable DFS if bluetooth modem sleep is in use.

choice BTDM_MODEM_SLEEP_MODE
    prompt "Bluetooth Modem sleep mode"
    depends on BTDM_CONTROLLER_MODEM_SLEEP
    help
        To select which strategy to use for modem sleep

config BTDM_MODEM_SLEEP_MODE_ORIG
    bool "ORIG Mode(sleep with low power clock)"
    help
        ORIG mode is a deep sleep mode that can be used for dual mode controller. In this mode, bluetooth controller sleeps between BR/EDR frames and BLE events. A low power clock is used to maintain bluetooth reference clock.
config BTDM_MODEM_SLEEP_MODE_EVED
    bool "EVED Mode "
    help
        This mode is for BLE only.
endchoice

choice BTDM_LOW_POWER_CLOCK
    prompt "Bluetooth low power clock"
    depends on BTDM_MODEM_SLEEP_MODE_ORIG
    help
        Select the low power clock source for bluetooth controller

config BTDM_LPCLK_SEL_MAIN_XTAL
    bool "Main crystal"
config BTDM_LPCLK_SEL_EXT_32K_XTAL
    bool "External 32kHz crystal"
    depends on ESP32_RTC_CLOCK_SOURCE_EXTERNAL_CRYSTAL
endchoice

endmenu

config BLE_SCAN_DUPLICATE
    bool "BLE Scan Duplicate Options "
    depends on (BTDM_CONTROLLER_MODE_BTDM || BTDM_CONTROLLER_MODE_BLE_ONLY)
    default y
    help
        This select enables parameters setting of BLE scan duplicate.

config DUPLICATE_SCAN_CACHE_SIZE
    int "Maximum number of devices in scan duplicate filter"
    depends on BLE_SCAN_DUPLICATE
    range 10 200
    default 20
    help
        Maximum number of devices which can be recorded in scan duplicate filter.
        When the maximum amount of device in the filter is reached, the cache will be refreshed.

config BLE_MESH_SCAN_DUPLICATE_EN
    bool "Special duplicate scan mechanism for BLE Mesh scan"
    depends on BLE_SCAN_DUPLICATE
    default n
    help
        This enables the BLE scan duplicate for special BLE Mesh scan.

config MESH_DUPLICATE_SCAN_CACHE_SIZE
    int "Maximum number of Mesh adv packets in scan duplicate filter"
    depends on BLE_MESH_SCAN_DUPLICATE_EN
    range 10 200
    default 50
    help
        Maximum number of adv packets which can be recorded in duplicate scan cache for BLE Mesh.
        When the maximum amount of device in the filter is reached, the cache will be refreshed.



endmenu

menuconfig BLUEDROID_ENABLED
    bool "Bluedroid Enable"
    depends on BTDM_CONTROLLER_HCI_MODE_VHCI
    default y
    help
        This enables the default Bluedroid Bluetooth stack

choice BLUEDROID_PINNED_TO_CORE_CHOICE
    prompt "The cpu core which Bluedroid run"
    depends on BLUEDROID_ENABLED && !FREERTOS_UNICORE
    help
        Which the cpu core to run Bluedroid. Can choose core0 and core1.
        Can not specify no-affinity.

config BLUEDROID_PINNED_TO_CORE_0
    bool "Core 0 (PRO CPU)"
config BLUEDROID_PINNED_TO_CORE_1
    bool "Core 1 (APP CPU)"
    depends on !FREERTOS_UNICORE
endchoice

config BLUEDROID_PINNED_TO_CORE
    int
    depends on BLUEDROID_ENABLED
    default 0 if BLUEDROID_PINNED_TO_CORE_0
    default 1 if BLUEDROID_PINNED_TO_CORE_1
    default 0

config BTC_TASK_STACK_SIZE
    int "Bluetooth event (callback to application) task stack size"
    depends on BLUEDROID_ENABLED
    default 3072
    help
        This select btc task stack size

config BLUEDROID_MEM_DEBUG
    bool "Bluedroid memory debug"
    depends on BLUEDROID_ENABLED
    default n
    help
        Bluedroid memory debug

config CLASSIC_BT_ENABLED
    bool "Classic Bluetooth"
    depends on BLUEDROID_ENABLED
    default n
    help
        For now this option needs "SMP_ENABLE" to be set to yes

config BT_SSP_ENABLE
   bool "Enable Secure Simple Pairing"
   depends on CLASSIC_BT_ENABLED
   default CLASSIC_BT_ENABLED

config A2DP_ENABLE
    bool "A2DP"
    depends on CLASSIC_BT_ENABLED
    default n
    help
        Advanced Audio Distrubution Profile

config A2DP_SINK_TASK_STACK_SIZE
    int "A2DP sink (audio stream decoding) task stack size"
    depends on A2DP_ENABLE
    default 2048

config A2DP_SOURCE_TASK_STACK_SIZE
    int "A2DP source (audio stream encoding) task stack size"
    depends on A2DP_ENABLE
    default 2048

config BT_SPP_ENABLED
    bool "SPP"
    depends on CLASSIC_BT_ENABLED
    default n
    help
        This enables the Serial Port Profile

config HFP_ENABLE
    bool "Hands Free/Handset Profile"
    depends on CLASSIC_BT_ENABLED
    default n

choice HFP_ROLE
    prompt "Hands-free Profile Role configuration"
    depends on HFP_ENABLE

config HFP_CLIENT_ENABLE
    bool "Hands Free Unit"
endchoice

choice HFP_AUDIO_DATA_PATH
    prompt "audio(SCO) data path"
    depends on HFP_ENABLE

config HFP_AUDIO_DATA_PATH_PCM
    bool "PCM"
    help
        This enables the Serial Port Profile
config HFP_AUDIO_DATA_PATH_HCI
    bool "HCI"
    help
        This enables the Serial Port Profile
endchoice

config GATTS_ENABLE
    bool "Include GATT server module(GATTS)"
    depends on BLUEDROID_ENABLED && (BTDM_CONTROLLER_MODE_BTDM || BTDM_CONTROLLER_MODE_BLE_ONLY)
    default y
    help
        This option can be disabled when the app work only on gatt client mode

config GATTC_ENABLE
    bool "Include GATT client module(GATTC)"
    depends on BLUEDROID_ENABLED && (BTDM_CONTROLLER_MODE_BTDM || BTDM_CONTROLLER_MODE_BLE_ONLY)
    default y
    help
        This option can be close when the app work only on gatt server mode

config GATTC_CACHE_NVS_FLASH
    bool "Save gattc cache data to nvs flash"
    depends on GATTC_ENABLE && (BTDM_CONTROLLER_MODE_BTDM || BTDM_CONTROLLER_MODE_BLE_ONLY)
    default n
    help
        This select can save gattc cache data to nvs flash

config BLE_SMP_ENABLE
   bool "Include BLE security module(SMP)"
   depends on BLUEDROID_ENABLED && (BTDM_CONTROLLER_MODE_BTDM || BTDM_CONTROLLER_MODE_BLE_ONLY)
   default y
   help
       This option can be close when the app not used the ble security connect.

config BT_STACK_NO_LOG
    bool "Disable BT debug logs (minimize bin size)"
    depends on BLUEDROID_ENABLED
    default n
    help
        This select can save the rodata code size

menu "BT DEBUG LOG LEVEL"
    depends on BLUEDROID_ENABLED && !BT_STACK_NO_LOG

choice HCI_INITIAL_TRACE_LEVEL
    prompt "HCI layer"
    default HCI_TRACE_LEVEL_WARNING
    depends on BLUEDROID_ENABLED && !BT_STACK_NO_LOG
    help
        Define BT trace level for HCI layer

config HCI_TRACE_LEVEL_NONE
    bool "NONE"
config HCI_TRACE_LEVEL_ERROR
    bool "ERROR"
config HCI_TRACE_LEVEL_WARNING
    bool "WARNING"
config HCI_TRACE_LEVEL_API
    bool "API"
config HCI_TRACE_LEVEL_EVENT
    bool "EVENT"
config HCI_TRACE_LEVEL_DEBUG
    bool "DEBUG"
config HCI_TRACE_LEVEL_VERBOSE
    bool "VERBOSE"
endchoice

config HCI_INITIAL_TRACE_LEVEL
    int
    depends on BLUEDROID_ENABLED
    default 0 if HCI_TRACE_LEVEL_NONE
    default 1 if HCI_TRACE_LEVEL_ERROR
    default 2 if HCI_TRACE_LEVEL_WARNING
    default 3 if HCI_TRACE_LEVEL_API
    default 4 if HCI_TRACE_LEVEL_EVENT
    default 5 if HCI_TRACE_LEVEL_DEBUG
    default 6 if HCI_TRACE_LEVEL_VERBOSE
    default 2

choice BTM_INITIAL_TRACE_LEVEL
    prompt "BTM layer"
    default BTM_TRACE_LEVEL_WARNING
    depends on BLUEDROID_ENABLED && !BT_STACK_NO_LOG
    help
        Define BT trace level for BTM layer

config BTM_TRACE_LEVEL_NONE
    bool "NONE"
config BTM_TRACE_LEVEL_ERROR
    bool "ERROR"
config BTM_TRACE_LEVEL_WARNING
    bool "WARNING"
config BTM_TRACE_LEVEL_API
    bool "API"
config BTM_TRACE_LEVEL_EVENT
    bool "EVENT"
config BTM_TRACE_LEVEL_DEBUG
    bool "DEBUG"
config BTM_TRACE_LEVEL_VERBOSE
    bool "VERBOSE"
endchoice

config BTM_INITIAL_TRACE_LEVEL
    int
    depends on BLUEDROID_ENABLED
    default 0 if BTM_TRACE_LEVEL_NONE
    default 1 if BTM_TRACE_LEVEL_ERROR
    default 2 if BTM_TRACE_LEVEL_WARNING
    default 3 if BTM_TRACE_LEVEL_API
    default 4 if BTM_TRACE_LEVEL_EVENT
    default 5 if BTM_TRACE_LEVEL_DEBUG
    default 6 if BTM_TRACE_LEVEL_VERBOSE
    default 2

choice L2CAP_INITIAL_TRACE_LEVEL
    prompt "L2CAP layer"
    default L2CAP_TRACE_LEVEL_WARNING
    depends on BLUEDROID_ENABLED && !BT_STACK_NO_LOG
    help
        Define BT trace level for L2CAP layer

config L2CAP_TRACE_LEVEL_NONE
    bool "NONE"
config L2CAP_TRACE_LEVEL_ERROR
    bool "ERROR"
config L2CAP_TRACE_LEVEL_WARNING
    bool "WARNING"
config L2CAP_TRACE_LEVEL_API
    bool "API"
config L2CAP_TRACE_LEVEL_EVENT
    bool "EVENT"
config L2CAP_TRACE_LEVEL_DEBUG
    bool "DEBUG"
config L2CAP_TRACE_LEVEL_VERBOSE
    bool "VERBOSE"
endchoice

config L2CAP_INITIAL_TRACE_LEVEL
    int
    depends on BLUEDROID_ENABLED
    default 0 if L2CAP_TRACE_LEVEL_NONE
    default 1 if L2CAP_TRACE_LEVEL_ERROR
    default 2 if L2CAP_TRACE_LEVEL_WARNING
    default 3 if L2CAP_TRACE_LEVEL_API
    default 4 if L2CAP_TRACE_LEVEL_EVENT
    default 5 if L2CAP_TRACE_LEVEL_DEBUG
    default 6 if L2CAP_TRACE_LEVEL_VERBOSE
    default 2

choice RFCOMM_INITIAL_TRACE_LEVEL
    prompt "RFCOMM layer"
    default RFCOMM_TRACE_LEVEL_WARNING
    depends on BLUEDROID_ENABLED && !BT_STACK_NO_LOG
    help
        Define BT trace level for RFCOMM layer

config RFCOMM_TRACE_LEVEL_NONE
    bool "NONE"
config RFCOMM_TRACE_LEVEL_ERROR
    bool "ERROR"
config RFCOMM_TRACE_LEVEL_WARNING
    bool "WARNING"
config RFCOMM_TRACE_LEVEL_API
    bool "API"
config RFCOMM_TRACE_LEVEL_EVENT
    bool "EVENT"
config RFCOMM_TRACE_LEVEL_DEBUG
    bool "DEBUG"
config RFCOMM_TRACE_LEVEL_VERBOSE
    bool "VERBOSE"
endchoice

config RFCOMM_INITIAL_TRACE_LEVEL
    int
    depends on BLUEDROID_ENABLED
    default 0 if RFCOMM_TRACE_LEVEL_NONE
    default 1 if RFCOMM_TRACE_LEVEL_ERROR
    default 2 if RFCOMM_TRACE_LEVEL_WARNING
    default 3 if RFCOMM_TRACE_LEVEL_API
    default 4 if RFCOMM_TRACE_LEVEL_EVENT
    default 5 if RFCOMM_TRACE_LEVEL_DEBUG
    default 6 if RFCOMM_TRACE_LEVEL_VERBOSE
    default 2

choice SDP_INITIAL_TRACE_LEVEL
    prompt "SDP layer"
    default SDP_TRACE_LEVEL_WARNING
    depends on BLUEDROID_ENABLED && !BT_STACK_NO_LOG
    help
        Define BT trace level for SDP layer

config SDP_TRACE_LEVEL_NONE
    bool "NONE"
config SDP_TRACE_LEVEL_ERROR
    bool "ERROR"
config SDP_TRACE_LEVEL_WARNING
    bool "WARNING"
config SDP_TRACE_LEVEL_API
    bool "API"
config SDP_TRACE_LEVEL_EVENT
    bool "EVENT"
config SDP_TRACE_LEVEL_DEBUG
    bool "DEBUG"
config SDP_TRACE_LEVEL_VERBOSE
    bool "VERBOSE"
endchoice

config SDP_INITIAL_TRACE_LEVEL
    int
    depends on BLUEDROID_ENABLED
    default 0 if SDP_TRACE_LEVEL_NONE
    default 1 if SDP_TRACE_LEVEL_ERROR
    default 2 if SDP_TRACE_LEVEL_WARNING
    default 3 if SDP_TRACE_LEVEL_API
    default 4 if SDP_TRACE_LEVEL_EVENT
    default 5 if SDP_TRACE_LEVEL_DEBUG
    default 6 if SDP_TRACE_LEVEL_VERBOSE
    default 2

choice GAP_INITIAL_TRACE_LEVEL
    prompt "GAP layer"
    default GAP_TRACE_LEVEL_WARNING
    depends on BLUEDROID_ENABLED && !BT_STACK_NO_LOG
    help
        Define BT trace level for GAP layer

config GAP_TRACE_LEVEL_NONE
    bool "NONE"
config GAP_TRACE_LEVEL_ERROR
    bool "ERROR"
config GAP_TRACE_LEVEL_WARNING
    bool "WARNING"
config GAP_TRACE_LEVEL_API
    bool "API"
config GAP_TRACE_LEVEL_EVENT
    bool "EVENT"
config GAP_TRACE_LEVEL_DEBUG
    bool "DEBUG"
config GAP_TRACE_LEVEL_VERBOSE
    bool "VERBOSE"
endchoice

config GAP_INITIAL_TRACE_LEVEL
    int
    depends on BLUEDROID_ENABLED
    default 0 if GAP_TRACE_LEVEL_NONE
    default 1 if GAP_TRACE_LEVEL_ERROR
    default 2 if GAP_TRACE_LEVEL_WARNING
    default 3 if GAP_TRACE_LEVEL_API
    default 4 if GAP_TRACE_LEVEL_EVENT
    default 5 if GAP_TRACE_LEVEL_DEBUG
    default 6 if GAP_TRACE_LEVEL_VERBOSE
    default 2

choice BNEP_INITIAL_TRACE_LEVEL
    prompt "BNEP layer"
    default BNEP_TRACE_LEVEL_WARNING
    depends on BLUEDROID_ENABLED && !BT_STACK_NO_LOG
    help
        Define BT trace level for BNEP layer

config BNEP_TRACE_LEVEL_NONE
    bool "NONE"
config BNEP_TRACE_LEVEL_ERROR
    bool "ERROR"
config BNEP_TRACE_LEVEL_WARNING
    bool "WARNING"
config BNEP_TRACE_LEVEL_API
    bool "API"
config BNEP_TRACE_LEVEL_EVENT
    bool "EVENT"
config BNEP_TRACE_LEVEL_DEBUG
    bool "DEBUG"
config BNEP_TRACE_LEVEL_VERBOSE
    bool "VERBOSE"
endchoice

config BNEP_INITIAL_TRACE_LEVEL
    int
    depends on BLUEDROID_ENABLED
    default 0 if BNEP_TRACE_LEVEL_NONE
    default 1 if BNEP_TRACE_LEVEL_ERROR
    default 2 if BNEP_TRACE_LEVEL_WARNING
    default 3 if BNEP_TRACE_LEVEL_API
    default 4 if BNEP_TRACE_LEVEL_EVENT
    default 5 if BNEP_TRACE_LEVEL_DEBUG
    default 6 if BNEP_TRACE_LEVEL_VERBOSE
    default 2

choice PAN_INITIAL_TRACE_LEVEL
    prompt "PAN layer"
    default PAN_TRACE_LEVEL_WARNING
    depends on BLUEDROID_ENABLED && !BT_STACK_NO_LOG
    help
        Define BT trace level for PAN layer

config PAN_TRACE_LEVEL_NONE
    bool "NONE"
config PAN_TRACE_LEVEL_ERROR
    bool "ERROR"
config PAN_TRACE_LEVEL_WARNING
    bool "WARNING"
config PAN_TRACE_LEVEL_API
    bool "API"
config PAN_TRACE_LEVEL_EVENT
    bool "EVENT"
config PAN_TRACE_LEVEL_DEBUG
    bool "DEBUG"
config PAN_TRACE_LEVEL_VERBOSE
    bool "VERBOSE"
endchoice

config PAN_INITIAL_TRACE_LEVEL
    int
    depends on BLUEDROID_ENABLED
    default 0 if PAN_TRACE_LEVEL_NONE
    default 1 if PAN_TRACE_LEVEL_ERROR
    default 2 if PAN_TRACE_LEVEL_WARNING
    default 3 if PAN_TRACE_LEVEL_API
    default 4 if PAN_TRACE_LEVEL_EVENT
    default 5 if PAN_TRACE_LEVEL_DEBUG
    default 6 if PAN_TRACE_LEVEL_VERBOSE
    default 2

choice A2D_INITIAL_TRACE_LEVEL
    prompt "A2D layer"
    default A2D_TRACE_LEVEL_WARNING
    depends on BLUEDROID_ENABLED && !BT_STACK_NO_LOG
    help
        Define BT trace level for A2D layer

config A2D_TRACE_LEVEL_NONE
    bool "NONE"
config A2D_TRACE_LEVEL_ERROR
    bool "ERROR"
config A2D_TRACE_LEVEL_WARNING
    bool "WARNING"
config A2D_TRACE_LEVEL_API
    bool "API"
config A2D_TRACE_LEVEL_EVENT
    bool "EVENT"
config A2D_TRACE_LEVEL_DEBUG
    bool "DEBUG"
config A2D_TRACE_LEVEL_VERBOSE
    bool "VERBOSE"
endchoice

config A2D_INITIAL_TRACE_LEVEL
    int
    depends on BLUEDROID_ENABLED
    default 0 if A2D_TRACE_LEVEL_NONE
    default 1 if A2D_TRACE_LEVEL_ERROR
    default 2 if A2D_TRACE_LEVEL_WARNING
    default 3 if A2D_TRACE_LEVEL_API
    default 4 if A2D_TRACE_LEVEL_EVENT
    default 5 if A2D_TRACE_LEVEL_DEBUG
    default 6 if A2D_TRACE_LEVEL_VERBOSE
    default 2

choice AVDT_INITIAL_TRACE_LEVEL
    prompt "AVDT layer"
    default AVDT_TRACE_LEVEL_WARNING
    depends on BLUEDROID_ENABLED && !BT_STACK_NO_LOG
    help
        Define BT trace level for AVDT layer

config AVDT_TRACE_LEVEL_NONE
    bool "NONE"
config AVDT_TRACE_LEVEL_ERROR
    bool "ERROR"
config AVDT_TRACE_LEVEL_WARNING
    bool "WARNING"
config AVDT_TRACE_LEVEL_API
    bool "API"
config AVDT_TRACE_LEVEL_EVENT
    bool "EVENT"
config AVDT_TRACE_LEVEL_DEBUG
    bool "DEBUG"
config AVDT_TRACE_LEVEL_VERBOSE
    bool "VERBOSE"
endchoice

config AVDT_INITIAL_TRACE_LEVEL
    int
    depends on BLUEDROID_ENABLED
    default 0 if AVDT_TRACE_LEVEL_NONE
    default 1 if AVDT_TRACE_LEVEL_ERROR
    default 2 if AVDT_TRACE_LEVEL_WARNING
    default 3 if AVDT_TRACE_LEVEL_API
    default 4 if AVDT_TRACE_LEVEL_EVENT
    default 5 if AVDT_TRACE_LEVEL_DEBUG
    default 6 if AVDT_TRACE_LEVEL_VERBOSE
    default 2

choice AVCT_INITIAL_TRACE_LEVEL
    prompt "AVCT layer"
    default AVCT_TRACE_LEVEL_WARNING
    depends on BLUEDROID_ENABLED && !BT_STACK_NO_LOG
    help
        Define BT trace level for AVCT layer

config AVCT_TRACE_LEVEL_NONE
    bool "NONE"
config AVCT_TRACE_LEVEL_ERROR
    bool "ERROR"
config AVCT_TRACE_LEVEL_WARNING
    bool "WARNING"
config AVCT_TRACE_LEVEL_API
    bool "API"
config AVCT_TRACE_LEVEL_EVENT
    bool "EVENT"
config AVCT_TRACE_LEVEL_DEBUG
    bool "DEBUG"
config AVCT_TRACE_LEVEL_VERBOSE
    bool "VERBOSE"
endchoice

config AVCT_INITIAL_TRACE_LEVEL
    int
    depends on BLUEDROID_ENABLED
    default 0 if AVCT_TRACE_LEVEL_NONE
    default 1 if AVCT_TRACE_LEVEL_ERROR
    default 2 if AVCT_TRACE_LEVEL_WARNING
    default 3 if AVCT_TRACE_LEVEL_API
    default 4 if AVCT_TRACE_LEVEL_EVENT
    default 5 if AVCT_TRACE_LEVEL_DEBUG
    default 6 if AVCT_TRACE_LEVEL_VERBOSE
    default 2

choice AVRC_INITIAL_TRACE_LEVEL
    prompt "AVRC layer"
    default AVRC_TRACE_LEVEL_WARNING
    depends on BLUEDROID_ENABLED && !BT_STACK_NO_LOG
    help
        Define BT trace level for AVRC layer

config AVRC_TRACE_LEVEL_NONE
    bool "NONE"
config AVRC_TRACE_LEVEL_ERROR
    bool "ERROR"
config AVRC_TRACE_LEVEL_WARNING
    bool "WARNING"
config AVRC_TRACE_LEVEL_API
    bool "API"
config AVRC_TRACE_LEVEL_EVENT
    bool "EVENT"
config AVRC_TRACE_LEVEL_DEBUG
    bool "DEBUG"
config AVRC_TRACE_LEVEL_VERBOSE
    bool "VERBOSE"
endchoice

config AVRC_INITIAL_TRACE_LEVEL
    int
    depends on BLUEDROID_ENABLED
    default 0 if AVRC_TRACE_LEVEL_NONE
    default 1 if AVRC_TRACE_LEVEL_ERROR
    default 2 if AVRC_TRACE_LEVEL_WARNING
    default 3 if AVRC_TRACE_LEVEL_API
    default 4 if AVRC_TRACE_LEVEL_EVENT
    default 5 if AVRC_TRACE_LEVEL_DEBUG
    default 6 if AVRC_TRACE_LEVEL_VERBOSE
    default 2

choice MCA_INITIAL_TRACE_LEVEL
    prompt "MCA layer"
    default MCA_TRACE_LEVEL_WARNING
    depends on BLUEDROID_ENABLED && !BT_STACK_NO_LOG
    help
        Define BT trace level for MCA layer

config MCA_TRACE_LEVEL_NONE
    bool "NONE"
config MCA_TRACE_LEVEL_ERROR
    bool "ERROR"
config MCA_TRACE_LEVEL_WARNING
    bool "WARNING"
config MCA_TRACE_LEVEL_API
    bool "API"
config MCA_TRACE_LEVEL_EVENT
    bool "EVENT"
config MCA_TRACE_LEVEL_DEBUG
    bool "DEBUG"
config MCA_TRACE_LEVEL_VERBOSE
    bool "VERBOSE"
endchoice

config MCA_INITIAL_TRACE_LEVEL
    int
    depends on BLUEDROID_ENABLED
    default 0 if MCA_TRACE_LEVEL_NONE
    default 1 if MCA_TRACE_LEVEL_ERROR
    default 2 if MCA_TRACE_LEVEL_WARNING
    default 3 if MCA_TRACE_LEVEL_API
    default 4 if MCA_TRACE_LEVEL_EVENT
    default 5 if MCA_TRACE_LEVEL_DEBUG
    default 6 if MCA_TRACE_LEVEL_VERBOSE
    default 2

choice HID_INITIAL_TRACE_LEVEL
    prompt "HID layer"
    default HID_TRACE_LEVEL_WARNING
    depends on BLUEDROID_ENABLED && !BT_STACK_NO_LOG
    help
        Define BT trace level for HID layer

config HID_TRACE_LEVEL_NONE
    bool "NONE"
config HID_TRACE_LEVEL_ERROR
    bool "ERROR"
config HID_TRACE_LEVEL_WARNING
    bool "WARNING"
config HID_TRACE_LEVEL_API
    bool "API"
config HID_TRACE_LEVEL_EVENT
    bool "EVENT"
config HID_TRACE_LEVEL_DEBUG
    bool "DEBUG"
config HID_TRACE_LEVEL_VERBOSE
    bool "VERBOSE"
endchoice

config HID_INITIAL_TRACE_LEVEL
    int
    depends on BLUEDROID_ENABLED
    default 0 if HID_TRACE_LEVEL_NONE
    default 1 if HID_TRACE_LEVEL_ERROR
    default 2 if HID_TRACE_LEVEL_WARNING
    default 3 if HID_TRACE_LEVEL_API
    default 4 if HID_TRACE_LEVEL_EVENT
    default 5 if HID_TRACE_LEVEL_DEBUG
    default 6 if HID_TRACE_LEVEL_VERBOSE
    default 2

choice APPL_INITIAL_TRACE_LEVEL
    prompt "APPL layer"
    default APPL_TRACE_LEVEL_WARNING
    depends on BLUEDROID_ENABLED && !BT_STACK_NO_LOG
    help
        Define BT trace level for APPL layer

config APPL_TRACE_LEVEL_NONE
    bool "NONE"
config APPL_TRACE_LEVEL_ERROR
    bool "ERROR"
config APPL_TRACE_LEVEL_WARNING
    bool "WARNING"
config APPL_TRACE_LEVEL_API
    bool "API"
config APPL_TRACE_LEVEL_EVENT
    bool "EVENT"
config APPL_TRACE_LEVEL_DEBUG
    bool "DEBUG"
config APPL_TRACE_LEVEL_VERBOSE
    bool "VERBOSE"
endchoice

config APPL_INITIAL_TRACE_LEVEL
    int
    depends on BLUEDROID_ENABLED
    default 0 if APPL_TRACE_LEVEL_NONE
    default 1 if APPL_TRACE_LEVEL_ERROR
    default 2 if APPL_TRACE_LEVEL_WARNING
    default 3 if APPL_TRACE_LEVEL_API
    default 4 if APPL_TRACE_LEVEL_EVENT
    default 5 if APPL_TRACE_LEVEL_DEBUG
    default 6 if APPL_TRACE_LEVEL_VERBOSE
    default 2

choice GATT_INITIAL_TRACE_LEVEL
    prompt "GATT layer"
    default GATT_TRACE_LEVEL_WARNING
    depends on BLUEDROID_ENABLED && !BT_STACK_NO_LOG
    help
        Define BT trace level for GATT layer

config GATT_TRACE_LEVEL_NONE
    bool "NONE"
config GATT_TRACE_LEVEL_ERROR
    bool "ERROR"
config GATT_TRACE_LEVEL_WARNING
    bool "WARNING"
config GATT_TRACE_LEVEL_API
    bool "API"
config GATT_TRACE_LEVEL_EVENT
    bool "EVENT"
config GATT_TRACE_LEVEL_DEBUG
    bool "DEBUG"
config GATT_TRACE_LEVEL_VERBOSE
    bool "VERBOSE"
endchoice

config GATT_INITIAL_TRACE_LEVEL
    int
    depends on BLUEDROID_ENABLED
    default 0 if GATT_TRACE_LEVEL_NONE
    default 1 if GATT_TRACE_LEVEL_ERROR
    default 2 if GATT_TRACE_LEVEL_WARNING
    default 3 if GATT_TRACE_LEVEL_API
    default 4 if GATT_TRACE_LEVEL_EVENT
    default 5 if GATT_TRACE_LEVEL_DEBUG
    default 6 if GATT_TRACE_LEVEL_VERBOSE
    default 2

choice SMP_INITIAL_TRACE_LEVEL
    prompt "SMP layer"
    default SMP_TRACE_LEVEL_WARNING
    depends on BLUEDROID_ENABLED && !BT_STACK_NO_LOG
    help
        Define BT trace level for SMP layer

config SMP_TRACE_LEVEL_NONE
    bool "NONE"
config SMP_TRACE_LEVEL_ERROR
    bool "ERROR"
config SMP_TRACE_LEVEL_WARNING
    bool "WARNING"
config SMP_TRACE_LEVEL_API
    bool "API"
config SMP_TRACE_LEVEL_EVENT
    bool "EVENT"
config SMP_TRACE_LEVEL_DEBUG
    bool "DEBUG"
config SMP_TRACE_LEVEL_VERBOSE
    bool "VERBOSE"
endchoice

config SMP_INITIAL_TRACE_LEVEL
    int
    depends on BLUEDROID_ENABLED
    default 0 if SMP_TRACE_LEVEL_NONE
    default 1 if SMP_TRACE_LEVEL_ERROR
    default 2 if SMP_TRACE_LEVEL_WARNING
    default 3 if SMP_TRACE_LEVEL_API
    default 4 if SMP_TRACE_LEVEL_EVENT
    default 5 if SMP_TRACE_LEVEL_DEBUG
    default 6 if SMP_TRACE_LEVEL_VERBOSE
    default 2

choice BTIF_INITIAL_TRACE_LEVEL
    prompt "BTIF layer"
    default BTIF_TRACE_LEVEL_WARNING
    depends on BLUEDROID_ENABLED && !BT_STACK_NO_LOG
    help
        Define BT trace level for BTIF layer

config BTIF_TRACE_LEVEL_NONE
    bool "NONE"
config BTIF_TRACE_LEVEL_ERROR
    bool "ERROR"
config BTIF_TRACE_LEVEL_WARNING
    bool "WARNING"
config BTIF_TRACE_LEVEL_API
    bool "API"
config BTIF_TRACE_LEVEL_EVENT
    bool "EVENT"
config BTIF_TRACE_LEVEL_DEBUG
    bool "DEBUG"
config BTIF_TRACE_LEVEL_VERBOSE
    bool "VERBOSE"
endchoice

config BTIF_INITIAL_TRACE_LEVEL
    int
    depends on BLUEDROID_ENABLED
    default 0 if BTIF_TRACE_LEVEL_NONE
    default 1 if BTIF_TRACE_LEVEL_ERROR
    default 2 if BTIF_TRACE_LEVEL_WARNING
    default 3 if BTIF_TRACE_LEVEL_API
    default 4 if BTIF_TRACE_LEVEL_EVENT
    default 5 if BTIF_TRACE_LEVEL_DEBUG
    default 6 if BTIF_TRACE_LEVEL_VERBOSE
    default 2

choice BTC_INITIAL_TRACE_LEVEL
    prompt "BTC layer"
    default BTC_TRACE_LEVEL_WARNING
    depends on BLUEDROID_ENABLED && !BT_STACK_NO_LOG
    help
        Define BT trace level for BTC layer

config BTC_TRACE_LEVEL_NONE
    bool "NONE"
config BTC_TRACE_LEVEL_ERROR
    bool "ERROR"
config BTC_TRACE_LEVEL_WARNING
    bool "WARNING"
config BTC_TRACE_LEVEL_API
    bool "API"
config BTC_TRACE_LEVEL_EVENT
    bool "EVENT"
config BTC_TRACE_LEVEL_DEBUG
    bool "DEBUG"
config BTC_TRACE_LEVEL_VERBOSE
    bool "VERBOSE"
endchoice

config BTC_INITIAL_TRACE_LEVEL
    int
    depends on BLUEDROID_ENABLED
    default 0 if BTC_TRACE_LEVEL_NONE
    default 1 if BTC_TRACE_LEVEL_ERROR
    default 2 if BTC_TRACE_LEVEL_WARNING
    default 3 if BTC_TRACE_LEVEL_API
    default 4 if BTC_TRACE_LEVEL_EVENT
    default 5 if BTC_TRACE_LEVEL_DEBUG
    default 6 if BTC_TRACE_LEVEL_VERBOSE
    default 2

choice OSI_INITIAL_TRACE_LEVEL
    prompt "OSI layer"
    default OSI_TRACE_LEVEL_WARNING
    depends on BLUEDROID_ENABLED && !BT_STACK_NO_LOG
    help
        Define BT trace level for OSI layer

config OSI_TRACE_LEVEL_NONE
    bool "NONE"
config OSI_TRACE_LEVEL_ERROR
    bool "ERROR"
config OSI_TRACE_LEVEL_WARNING
    bool "WARNING"
config OSI_TRACE_LEVEL_API
    bool "API"
config OSI_TRACE_LEVEL_EVENT
    bool "EVENT"
config OSI_TRACE_LEVEL_DEBUG
    bool "DEBUG"
config OSI_TRACE_LEVEL_VERBOSE
    bool "VERBOSE"
endchoice

config OSI_INITIAL_TRACE_LEVEL
    int
    depends on BLUEDROID_ENABLED
    default 0 if OSI_TRACE_LEVEL_NONE
    default 1 if OSI_TRACE_LEVEL_ERROR
    default 2 if OSI_TRACE_LEVEL_WARNING
    default 3 if OSI_TRACE_LEVEL_API
    default 4 if OSI_TRACE_LEVEL_EVENT
    default 5 if OSI_TRACE_LEVEL_DEBUG
    default 6 if OSI_TRACE_LEVEL_VERBOSE
    default 2

choice BLUFI_INITIAL_TRACE_LEVEL
    prompt "BLUFI layer"
    default BLUFI_TRACE_LEVEL_WARNING
    depends on BLUEDROID_ENABLED && !BT_STACK_NO_LOG
    help
        Define BT trace level for BLUFI layer

config BLUFI_TRACE_LEVEL_NONE
    bool "NONE"
config BLUFI_TRACE_LEVEL_ERROR
    bool "ERROR"
config BLUFI_TRACE_LEVEL_WARNING
    bool "WARNING"
config BLUFI_TRACE_LEVEL_API
    bool "API"
config BLUFI_TRACE_LEVEL_EVENT
    bool "EVENT"
config BLUFI_TRACE_LEVEL_DEBUG
    bool "DEBUG"
config BLUFI_TRACE_LEVEL_VERBOSE
    bool "VERBOSE"
endchoice

config BLUFI_INITIAL_TRACE_LEVEL
    int
    depends on BLUEDROID_ENABLED
    default 0 if BLUFI_TRACE_LEVEL_NONE
    default 1 if BLUFI_TRACE_LEVEL_ERROR
    default 2 if BLUFI_TRACE_LEVEL_WARNING
    default 3 if BLUFI_TRACE_LEVEL_API
    default 4 if BLUFI_TRACE_LEVEL_EVENT
    default 5 if BLUFI_TRACE_LEVEL_DEBUG
    default 6 if BLUFI_TRACE_LEVEL_VERBOSE
    default 2

endmenu #BT DEBUG LOG LEVEL


config BT_ACL_CONNECTIONS
    int "BT/BLE MAX ACL CONNECTIONS(1~7)"
    depends on BLUEDROID_ENABLED
    range 1 7
    default 4
    help
        Maximum BT/BLE connection count

config BT_ALLOCATION_FROM_SPIRAM_FIRST
    bool "BT/BLE will first malloc the memory from the PSRAM"
    depends on BLUEDROID_ENABLED
    default n
    help
        This select can save the internal RAM if there have the PSRAM

config BT_BLE_DYNAMIC_ENV_MEMORY
    bool "Use dynamic memory allocation in BT/BLE stack"
    depends on BLUEDROID_ENABLED
    default n
    help
        This select can make the allocation of memory will become more flexible

config BLE_HOST_QUEUE_CONGESTION_CHECK
    bool "BLE queue congestion check"
    depends on BLUEDROID_ENABLED
    default n
    help
        When scanning and scan duplicate is not enabled, if there are a lot of adv packets around or application layer 
        handling adv packets is slow, it will cause the controller memory to run out. if enabled, adv packets will be 
        lost when host queue is congested.

<<<<<<< HEAD
config BLE_SCAN_DUPLICATE
    bool "BLE Scan Duplicate Options"
    depends on BLUEDROID_ENABLED
    default y
    help
        This select enables parameters setting of BLE scan duplicate.

config DUPLICATE_SCAN_CACHE_SIZE
    int "Maximum number of devices in scan duplicate filter"
    depends on BLE_SCAN_DUPLICATE
    range 10 1000
    default 50
    help
        Maximum number of devices which can be recorded in scan duplicate filter.
        When the maximum amount of device in the filter is reached, the cache will be refreshed.

config BLE_MESH_SCAN_DUPLICATE_EN
    bool "Special duplicate scan mechanism for BLE Mesh scan"
    depends on BLE_SCAN_DUPLICATE
    default n
    help
        This enables the BLE scan duplicate for special BLE Mesh scan.

config MESH_DUPLICATE_SCAN_CACHE_SIZE
    int "Maximum number of Mesh adv packets in scan duplicate filter"
    depends on BLE_MESH_SCAN_DUPLICATE_EN
    range 10 1000
    default 100
    help
        Maximum number of adv packets which can be recorded in duplicate scan cache for BLE Mesh.
        When the maximum amount of device in the filter is reached, the cache will be refreshed.

=======
>>>>>>> 100a3251
config SMP_ENABLE
   bool
   depends on BLUEDROID_ENABLED
   default CLASSIC_BT_ENABLED || BLE_SMP_ENABLE

# Memory reserved at start of DRAM for Bluetooth stack
config BT_RESERVE_DRAM
    hex
    default 0xdb5c if BT_ENABLED
    default 0

endmenu<|MERGE_RESOLUTION|>--- conflicted
+++ resolved
@@ -169,7 +169,7 @@
 endmenu
 
 config BLE_SCAN_DUPLICATE
-    bool "BLE Scan Duplicate Options "
+    bool "BLE Scan Duplicate Options"
     depends on (BTDM_CONTROLLER_MODE_BTDM || BTDM_CONTROLLER_MODE_BLE_ONLY)
     default y
     help
@@ -1116,41 +1116,6 @@
         handling adv packets is slow, it will cause the controller memory to run out. if enabled, adv packets will be 
         lost when host queue is congested.
 
-<<<<<<< HEAD
-config BLE_SCAN_DUPLICATE
-    bool "BLE Scan Duplicate Options"
-    depends on BLUEDROID_ENABLED
-    default y
-    help
-        This select enables parameters setting of BLE scan duplicate.
-
-config DUPLICATE_SCAN_CACHE_SIZE
-    int "Maximum number of devices in scan duplicate filter"
-    depends on BLE_SCAN_DUPLICATE
-    range 10 1000
-    default 50
-    help
-        Maximum number of devices which can be recorded in scan duplicate filter.
-        When the maximum amount of device in the filter is reached, the cache will be refreshed.
-
-config BLE_MESH_SCAN_DUPLICATE_EN
-    bool "Special duplicate scan mechanism for BLE Mesh scan"
-    depends on BLE_SCAN_DUPLICATE
-    default n
-    help
-        This enables the BLE scan duplicate for special BLE Mesh scan.
-
-config MESH_DUPLICATE_SCAN_CACHE_SIZE
-    int "Maximum number of Mesh adv packets in scan duplicate filter"
-    depends on BLE_MESH_SCAN_DUPLICATE_EN
-    range 10 1000
-    default 100
-    help
-        Maximum number of adv packets which can be recorded in duplicate scan cache for BLE Mesh.
-        When the maximum amount of device in the filter is reached, the cache will be refreshed.
-
-=======
->>>>>>> 100a3251
 config SMP_ENABLE
    bool
    depends on BLUEDROID_ENABLED
