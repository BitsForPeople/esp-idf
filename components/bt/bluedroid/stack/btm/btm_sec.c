--- conflicted
+++ resolved
@@ -2735,11 +2735,7 @@
     /* Some device may request a connection before we are done with the HCI_Reset sequence */
     if (!controller_get_interface()->get_is_ready())
     {
-<<<<<<< HEAD
-        BTM_TRACE_EVENT ("Security Manager: connect request when device not ready\n");
-=======
         BTM_TRACE_ERROR ("Security Manager: connect request when device not ready\n");
->>>>>>> b83b0ed0
         btsnd_hcic_reject_conn (bda, HCI_ERR_HOST_REJECT_DEVICE);
         return;
     }
@@ -2751,11 +2747,7 @@
     {
         if (!p_dev_rec || !(p_dev_rec->sec_flags & BTM_SEC_LINK_KEY_AUTHED))
         {
-<<<<<<< HEAD
-            BTM_TRACE_EVENT ("Security Manager: connect request from non-paired device\n");
-=======
             BTM_TRACE_ERROR ("Security Manager: connect request from non-paired device\n");
->>>>>>> b83b0ed0
             btsnd_hcic_reject_conn (bda, HCI_ERR_HOST_REJECT_DEVICE);
             return;
         }
@@ -2767,11 +2759,7 @@
     {
         if (!p_dev_rec)
         {
-<<<<<<< HEAD
-            BTM_TRACE_EVENT ("Security Manager: connect request from not paired device\n");
-=======
             BTM_TRACE_ERROR ("Security Manager: connect request from not paired device\n");
->>>>>>> b83b0ed0
             btsnd_hcic_reject_conn (bda, HCI_ERR_HOST_REJECT_DEVICE);
             return;
         }
@@ -2782,11 +2770,7 @@
         &&(btm_cb.pairing_flags & BTM_PAIR_FLAGS_WE_STARTED_DD)
         &&(!memcmp (btm_cb.pairing_bda, bda, BD_ADDR_LEN)))
     {
-<<<<<<< HEAD
-        BTM_TRACE_EVENT ("Security Manager: reject connect request from bonding device\n");
-=======
         BTM_TRACE_ERROR ("Security Manager: reject connect request from bonding device\n");
->>>>>>> b83b0ed0
 
         /* incoming connection from bonding device is rejected */
         btm_cb.pairing_flags |= BTM_PAIR_FLAGS_REJECTED_CONNECT;
