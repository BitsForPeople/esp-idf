// Copyright 2015-2016 Espressif Systems (Shanghai) PTE LTD
//
// Licensed under the Apache License, Version 2.0 (the "License");
// you may not use this file except in compliance with the License.
// You may obtain a copy of the License at

//     http://www.apache.org/licenses/LICENSE-2.0
//
// Unless required by applicable law or agreed to in writing, software
// distributed under the License is distributed on an "AS IS" BASIS,
// WITHOUT WARRANTIES OR CONDITIONS OF ANY KIND, either express or implied.
// See the License for the specific language governing permissions and
// limitations under the License.
#include <stdint.h>
#include <string.h>

#include "esp_attr.h"
#include "esp_err.h"

#include "rom/ets_sys.h"
#include "rom/uart.h"

#include "soc/cpu.h"
#include "soc/dport_reg.h"
#include "soc/io_mux_reg.h"
#include "soc/rtc_cntl_reg.h"

#include "freertos/FreeRTOS.h"
#include "freertos/task.h"
#include "freertos/semphr.h"
#include "freertos/queue.h"
#include "freertos/portmacro.h"

#include "tcpip_adapter.h"

#include "heap_alloc_caps.h"
#include "sdkconfig.h"
#include "esp_system.h"
#include "esp_spi_flash.h"
#include "nvs_flash.h"
#include "esp_event.h"
#include "esp_spi_flash.h"
#include "esp_ipc.h"
#include "esp_log.h"

static void IRAM_ATTR user_start_cpu0(void);
static void IRAM_ATTR call_user_start_cpu1();
static void IRAM_ATTR user_start_cpu1(void);
extern void ets_setup_syscalls(void);
extern esp_err_t app_main(void *ctx);

extern int _bss_start;
extern int _bss_end;
extern int _init_start;
extern void (*__init_array_start)(void);
extern void (*__init_array_end)(void);
extern volatile int port_xSchedulerRunning[2];

static const char* TAG = "cpu_start";
static bool app_cpu_started = false;

/*
 * We arrive here after the bootloader finished loading the program from flash. The hardware is mostly uninitialized,
 * and the app CPU is in reset. We do have a stack, so we can do the initialization in C.
 */

void IRAM_ATTR call_user_start_cpu0()
{
    //Kill wdt
    REG_CLR_BIT(RTC_WDTCONFIG0, RTC_CNTL_WDT_FLASHBOOT_MOD_EN);
    REG_CLR_BIT(0x6001f048, BIT(14)); //DR_REG_BB_BASE+48

    cpu_configure_region_protection();

    //Move exception vectors to IRAM
    asm volatile (\
                  "wsr    %0, vecbase\n" \
                  ::"r"(&_init_start));

    uartAttach();
    ets_install_uart_printf();

    memset(&_bss_start, 0, (&_bss_end - &_bss_start) * sizeof(_bss_start));

    // Initialize heap allocator
    heap_alloc_caps_init();

    ESP_EARLY_LOGI(TAG, "Pro cpu up.");

#ifndef CONFIG_FREERTOS_UNICORE
    ESP_EARLY_LOGI(TAG, "Starting app cpu, entry point is %p", call_user_start_cpu1);

<<<<<<< HEAD
    SET_PERI_REG_MASK(APPCPU_CTRL_REG_B, DPORT_APPCPU_CLKGATE_EN);
    CLEAR_PERI_REG_MASK(APPCPU_CTRL_REG_C, DPORT_APPCPU_RUNSTALL);
    SET_PERI_REG_MASK(APPCPU_CTRL_REG_A, DPORT_APPCPU_RESETTING);
    CLEAR_PERI_REG_MASK(APPCPU_CTRL_REG_A, DPORT_APPCPU_RESETTING);
    ets_set_appcpu_boot_addr((uint32_t)call_user_start_cpu1);
=======
	SET_PERI_REG_MASK(DPORT_APPCPU_CTRL_B_REG, DPORT_APPCPU_CLKGATE_EN);
	CLEAR_PERI_REG_MASK(DPORT_APPCPU_CTRL_C_REG, DPORT_APPCPU_RUNSTALL);
	SET_PERI_REG_MASK(DPORT_APPCPU_CTRL_A_REG, DPORT_APPCPU_RESETTING);
	CLEAR_PERI_REG_MASK(DPORT_APPCPU_CTRL_A_REG, DPORT_APPCPU_RESETTING);
	ets_set_appcpu_boot_addr((uint32_t)call_user_start_cpu1);
>>>>>>> 2efaf422

    while (!app_cpu_started) {
        ets_delay_us(100);
    }
#else
<<<<<<< HEAD
    ESP_EARLY_LOGI(TAG, "Single core mode");
    CLEAR_PERI_REG_MASK(APPCPU_CTRL_REG_B, DPORT_APPCPU_CLKGATE_EN);
=======
	CLEAR_PERI_REG_MASK(DPORT_APPCPU_CTRL_B_REG, DPORT_APPCPU_CLKGATE_EN);
>>>>>>> 2efaf422
#endif
    ESP_EARLY_LOGI(TAG, "Pro cpu start user code");
    user_start_cpu0();
}


void IRAM_ATTR call_user_start_cpu1()
{
    asm volatile (\
                  "wsr    %0, vecbase\n" \
                  ::"r"(&_init_start));

    cpu_configure_region_protection();

    ESP_EARLY_LOGI(TAG, "App cpu up.");
    app_cpu_started = 1;
    user_start_cpu1();
}

void IRAM_ATTR user_start_cpu1(void)
{
    // Wait for FreeRTOS initialization to finish on PRO CPU
    while (port_xSchedulerRunning[0] == 0) {
        ;
    }
    ESP_LOGI(TAG, "Starting scheduler on APP CPU.");
    xPortStartScheduler();
}

static void do_global_ctors(void)
{
    void (**p)(void);
    for (p = &__init_array_start; p != &__init_array_end; ++p) {
        (*p)();
    }
}

void user_start_cpu0(void)
{
    ets_setup_syscalls();
    do_global_ctors();
    esp_ipc_init();
    spi_flash_init();

#if CONFIG_WIFI_ENABLED
    esp_err_t ret = nvs_flash_init(5, 3);
    if (ret != ESP_OK) {
        ESP_LOGE(TAG, "nvs_flash_init failed, ret=%d", ret);
    }

    system_init();
    esp_event_init(NULL, NULL);
    tcpip_adapter_init();
#endif

#if CONFIG_WIFI_ENABLED && CONFIG_WIFI_AUTO_STARTUP
#include "esp_wifi.h"
    esp_wifi_startup(app_main, NULL);
#else
    app_main(NULL);
#endif

    ESP_LOGI(TAG, "Starting scheduler on PRO CPU.");
    vTaskStartScheduler();
}
<|MERGE_RESOLUTION|>--- conflicted
+++ resolved
@@ -90,30 +90,18 @@
 #ifndef CONFIG_FREERTOS_UNICORE
     ESP_EARLY_LOGI(TAG, "Starting app cpu, entry point is %p", call_user_start_cpu1);
 
-<<<<<<< HEAD
-    SET_PERI_REG_MASK(APPCPU_CTRL_REG_B, DPORT_APPCPU_CLKGATE_EN);
-    CLEAR_PERI_REG_MASK(APPCPU_CTRL_REG_C, DPORT_APPCPU_RUNSTALL);
-    SET_PERI_REG_MASK(APPCPU_CTRL_REG_A, DPORT_APPCPU_RESETTING);
-    CLEAR_PERI_REG_MASK(APPCPU_CTRL_REG_A, DPORT_APPCPU_RESETTING);
-    ets_set_appcpu_boot_addr((uint32_t)call_user_start_cpu1);
-=======
 	SET_PERI_REG_MASK(DPORT_APPCPU_CTRL_B_REG, DPORT_APPCPU_CLKGATE_EN);
 	CLEAR_PERI_REG_MASK(DPORT_APPCPU_CTRL_C_REG, DPORT_APPCPU_RUNSTALL);
 	SET_PERI_REG_MASK(DPORT_APPCPU_CTRL_A_REG, DPORT_APPCPU_RESETTING);
 	CLEAR_PERI_REG_MASK(DPORT_APPCPU_CTRL_A_REG, DPORT_APPCPU_RESETTING);
 	ets_set_appcpu_boot_addr((uint32_t)call_user_start_cpu1);
->>>>>>> 2efaf422
 
     while (!app_cpu_started) {
         ets_delay_us(100);
     }
 #else
-<<<<<<< HEAD
     ESP_EARLY_LOGI(TAG, "Single core mode");
-    CLEAR_PERI_REG_MASK(APPCPU_CTRL_REG_B, DPORT_APPCPU_CLKGATE_EN);
-=======
 	CLEAR_PERI_REG_MASK(DPORT_APPCPU_CTRL_B_REG, DPORT_APPCPU_CLKGATE_EN);
->>>>>>> 2efaf422
 #endif
     ESP_EARLY_LOGI(TAG, "Pro cpu start user code");
     user_start_cpu0();
