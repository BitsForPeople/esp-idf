--- conflicted
+++ resolved
@@ -80,12 +80,8 @@
   /* Flash mapped constant data */
   drom0_0_seg (R) :                  org = 0x3F400020, len = 0x400000-0x20
 
-<<<<<<< HEAD
   /* (See iram0_2_seg for meaning of 0x20 offset in the above.) */
-=======
-  /* (See iram0_2_seg for meaning of 0x18 offset in the above.) */
 #endif // CONFIG_APP_BUILD_USE_FLASH_SECTIONS
->>>>>>> adbf0bff
 
   /* RTC fast memory (executable). Persists over deep sleep.
    */
