--- conflicted
+++ resolved
@@ -59,21 +59,8 @@
 
     /* Retrieve the interrupt status and the counter value
        from the timer that reported the interrupt */
-<<<<<<< HEAD
-#ifdef CONFIG_IDF_TARGET_ESP32
-    uint32_t intr_status = TIMERG0.int_st_timers.val;
-    TIMERG0.hw_timer[timer_idx].update = 1;
-#elif defined CONFIG_IDF_TARGET_ESP32S2BETA
-    uint32_t intr_status = TIMERG0.int_st.val;
-    TIMERG0.hw_timer[timer_idx].update.update = 1;
-#endif
-    uint64_t timer_counter_value = 
-        ((uint64_t) TIMERG0.hw_timer[timer_idx].cnt_high) << 32
-        | TIMERG0.hw_timer[timer_idx].cnt_low;
-=======
     timer_intr_t timer_intr = timer_group_intr_get_in_isr(TIMER_GROUP_0);
     uint64_t timer_counter_value = timer_group_get_counter_value_in_isr(TIMER_GROUP_0, timer_idx);
->>>>>>> 74c2eb3a
 
     /* Prepare basic event data
        that will be then sent back to the main program task */
@@ -86,28 +73,12 @@
        and update the alarm time for the timer with without reload */
     if (timer_intr & TIMER_INTR_T0) {
         evt.type = TEST_WITHOUT_RELOAD;
-<<<<<<< HEAD
-#ifdef CONFIG_IDF_TARGET_ESP32
-        TIMERG0.int_clr_timers.t0 = 1;
-#elif defined CONFIG_IDF_TARGET_ESP32S2BETA
-        TIMERG0.int_clr.t0 = 1;
-#endif
-=======
         timer_group_intr_clr_in_isr(TIMER_GROUP_0, TIMER_0);
->>>>>>> 74c2eb3a
         timer_counter_value += (uint64_t) (TIMER_INTERVAL0_SEC * TIMER_SCALE);
         timer_group_set_alarm_value_in_isr(TIMER_GROUP_0, timer_idx, timer_counter_value);
     } else if (timer_intr & TIMER_INTR_T1) {
         evt.type = TEST_WITH_RELOAD;
-<<<<<<< HEAD
-#ifdef CONFIG_IDF_TARGET_ESP32
-        TIMERG0.int_clr_timers.t1 = 1;
-#elif defined CONFIG_IDF_TARGET_ESP32S2BETA
-        TIMERG0.int_clr.t1 = 1;
-#endif
-=======
         timer_group_intr_clr_in_isr(TIMER_GROUP_0, TIMER_1);
->>>>>>> 74c2eb3a
     } else {
         evt.type = -1; // not supported even type
     }
